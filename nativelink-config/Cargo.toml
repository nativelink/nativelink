--- conflicted
+++ resolved
@@ -4,16 +4,11 @@
 edition = "2021"
 
 [dependencies]
-<<<<<<< HEAD
 byte-unit = "5.1.4"
 humantime = "2.1.0"
 serde = { version = "1.0.198", features = ["derive"] }
 serde_json5 = "0.1.0"
 shellexpand = "3.1.0"
-=======
-serde = { version = "1.0.197", features = ["derive"] }
-shellexpand = "3.1.0"
 
 [package.metadata.docs.rs]
-readme = "./README.md"
->>>>>>> ed4366ed
+readme = "./README.md"
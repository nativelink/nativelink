// Copyright 2022 The Native Link Authors. All rights reserved.
//
// Licensed under the Apache License, Version 2.0 (the "License");
// you may not use this file except in compliance with the License.
// You may obtain a copy of the License at
//
//    http://www.apache.org/licenses/LICENSE-2.0
//
// Unless required by applicable law or agreed to in writing, software
// distributed under the License is distributed on an "AS IS" BASIS,
// WITHOUT WARRANTIES OR CONDITIONS OF ANY KIND, either express or implied.
// See the License for the specific language governing permissions and
// limitations under the License.

use std::borrow::Cow;
use std::collections::{vec_deque::VecDeque, HashMap};
use std::ffi::OsStr;
use std::ffi::OsString;
use std::fmt::Debug;
#[cfg(target_family = "unix")]
use std::fs::Permissions;
#[cfg(target_family = "unix")]
use std::os::unix::fs::{MetadataExt, PermissionsExt};
use std::path::Path;
use std::pin::Pin;
use std::process::Stdio;
use std::sync::{atomic::AtomicBool, atomic::Ordering, Arc, Weak};
use std::time::{Duration, SystemTime};

use bytes::{Bytes, BytesMut};
use filetime::{set_file_mtime, FileTime};
use formatx::Template;
use futures::future::{try_join, try_join3, try_join_all, BoxFuture, Future, FutureExt, TryFutureExt};
use futures::stream::{FuturesUnordered, StreamExt, TryStreamExt};
use metrics_utils::{AsyncCounterWrapper, CollectorState, CounterWithTime, MetricsComponent};
use parking_lot::Mutex;
use prost::Message;
use relative_path::RelativePath;
use scopeguard::{guard, ScopeGuard};
use serde::Deserialize;
use tokio::io::{AsyncReadExt, AsyncSeekExt};
use tokio::process;
use tokio::sync::{oneshot, watch};
use tokio::task::spawn_blocking;
use tokio::time::timeout;
use tokio_stream::wrappers::ReadDirStream;
use tonic::Request;
use uuid::Uuid;

use ac_utils::{
    compute_buf_digest, compute_digest, get_and_decode_digest, serialize_and_upload_message, upload_buf_to_store,
    upload_file_to_store, ESTIMATED_DIGEST_SIZE,
};
use action_messages::{
    to_execute_response, ActionInfo, ActionResult, DirectoryInfo, ExecutionMetadata, FileInfo, NameOrPath, SymlinkInfo,
};
use async_trait::async_trait;
use common::{fs, log, DigestInfo, JoinHandleDropGuard};
use config::cas_server::{EnvironmentSource, UploadActionResultConfig, UploadCacheResultsStrategy};
use error::{make_err, make_input_err, Code, Error, ResultExt};
use fast_slow_store::FastSlowStore;
use filesystem_store::{FileEntry, FilesystemStore};
use grpc_store::GrpcStore;
use proto::build::bazel::remote::execution::v2::{
    digest_function, Action, Command as ProtoCommand, Directory as ProtoDirectory, Directory, DirectoryNode,
    ExecuteResponse, FileNode, SymlinkNode, Tree as ProtoTree,
};
use proto::build::bazel::remote::execution::v2::{ActionResult as ProtoActionResult, UpdateActionResultRequest};
<<<<<<< HEAD
use proto::com::github::trace_machina::native_link::remote_execution::{HistoricalExecuteResponse, StartExecute};
=======
use proto::com::github::trace_machina::turbo_cache::remote_execution::{HistoricalExecuteResponse, StartExecute};
>>>>>>> db724c0f
use store::Store;

pub type ActionId = [u8; 32];

/// For simplicity we use a fixed exit code for cases when our program is terminated
/// due to a signal.
const EXIT_CODE_FOR_SIGNAL: i32 = 9;

/// Default strategy for uploading historical results.
/// Note: If this value changes the config documentation
/// should reflect it.
const DEFAULT_HISTORICAL_RESULTS_STRATEGY: UploadCacheResultsStrategy = UploadCacheResultsStrategy::FailuresOnly;

/// Valid string reasons for a failure.
/// Note: If these change, the documentation should be updated.
#[allow(non_camel_case_types)]
#[derive(Debug, Deserialize)]
enum SideChannelFailureReason {
    /// Task should be considered timedout.
    timeout,
}

/// This represents the json data that can be passed from the running process
/// to the parent via the SideChannelFile. See:
/// `config::EnvironmentSource::SideChannelFile` for more details.
/// Note: Any fields added here must be added to the documentation.
#[derive(Debug, Deserialize, Default)]
struct SideChannelInfo {
    /// If the task should be considered a failure and why.
    failure: Option<SideChannelFailureReason>,
}

/// Aggressively download the digests of files and make a local folder from it. This function
/// will spawn unbounded number of futures to try and get these downloaded. The store itself
/// should be rate limited if spawning too many requests at once is an issue.
/// We require the `FilesystemStore` to be the `fast` store of `FastSlowStore`. This is for
/// efficiency reasons. We will request the `FastSlowStore` to populate the entry then we will
/// assume the `FilesystemStore` has the file available immediately after and hardlink the file
/// to a new location.
// Sadly we cannot use `async fn` here because the rust compiler cannot determine the auto traits
// of the future. So we need to force this function to return a dynamic future instead.
// see: https://github.com/rust-lang/rust/issues/78649
pub fn download_to_directory<'a>(
    cas_store: Pin<&'a FastSlowStore>,
    filesystem_store: Pin<&'a FilesystemStore>,
    digest: &'a DigestInfo,
    current_directory: &'a str,
) -> BoxFuture<'a, Result<(), Error>> {
    async move {
        let directory = get_and_decode_digest::<ProtoDirectory>(cas_store, digest)
            .await
            .err_tip(|| "Converting digest to Directory")?;
        let mut futures = FuturesUnordered::new();

        for file in directory.files {
            let digest: DigestInfo = file
                .digest
                .err_tip(|| "Expected Digest to exist in Directory::file::digest")?
                .try_into()
                .err_tip(|| "In Directory::file::digest")?;
            let dest = format!("{}/{}", current_directory, file.name);
            let (mtime, mut unix_mode) = match file.node_properties {
                Some(properties) => (properties.mtime, properties.unix_mode),
                None => (None, None),
            };
            #[cfg_attr(target_family = "windows", allow(unused_assignments))]
            if file.is_executable {
                unix_mode = Some(unix_mode.unwrap_or(0o444) | 0o111);
            }
            futures.push(
                cas_store
                    .populate_fast_store(digest)
                    .and_then(move |_| async move {
                        let file_entry = filesystem_store
                            .get_file_entry_for_digest(&digest)
                            .await
                            .err_tip(|| "During hard link")?;
                        file_entry
                            .get_file_path_locked(|src| fs::hard_link(src, &dest))
                            .await
                            .map_err(|e| make_err!(Code::Internal, "Could not make hardlink, {e:?} : {dest}"))?;
                        #[cfg(target_family = "unix")]
                        if let Some(unix_mode) = unix_mode {
                            fs::set_permissions(&dest, Permissions::from_mode(unix_mode))
                                .await
                                .err_tip(|| format!("Could not set unix mode in download_to_directory {dest}"))?;
                        }
                        if let Some(mtime) = mtime {
                            spawn_blocking(move || {
                                set_file_mtime(&dest, FileTime::from_unix_time(mtime.seconds, mtime.nanos as u32))
                                    .err_tip(|| format!("Failed to set mtime in download_to_directory {dest}"))
                            })
                            .await
                            .err_tip(|| "Failed to launch spawn_blocking in download_to_directory")??;
                        }
                        Ok(())
                    })
                    .map_err(move |e| e.append(format!("for digest {digest:?}")))
                    .boxed(),
            );
        }

        for directory in directory.directories {
            let digest: DigestInfo = directory
                .digest
                .err_tip(|| "Expected Digest to exist in Directory::directories::digest")?
                .try_into()
                .err_tip(|| "In Directory::file::digest")?;
            let new_directory_path = format!("{}/{}", current_directory, directory.name);
            futures.push(
                async move {
                    fs::create_dir(&new_directory_path)
                        .await
                        .err_tip(|| format!("Could not create directory {new_directory_path}"))?;
                    download_to_directory(cas_store, filesystem_store, &digest, &new_directory_path)
                        .await
                        .err_tip(|| format!("in download_to_directory : {new_directory_path}"))?;
                    Ok(())
                }
                .boxed(),
            );
        }

        #[cfg(target_family = "unix")]
        for symlink_node in directory.symlinks {
            let dest = format!("{}/{}", current_directory, symlink_node.name);
            futures.push(
                async move {
                    fs::symlink(&symlink_node.target, &dest)
                        .await
                        .err_tip(|| format!("Could not create symlink {} -> {}", symlink_node.target, dest))?;
                    Ok(())
                }
                .boxed(),
            );
        }

        while futures.try_next().await?.is_some() {}
        Ok(())
    }
    .boxed()
}

#[cfg(target_family = "windows")]
async fn is_executable(_file_handle: &fs::FileSlot, _full_path: &impl AsRef<Path>) -> Result<bool, Error> {
    static EXECUTABLE_EXTENSIONS: &[&str] = &["exe", "bat", "com"];
    Ok(EXECUTABLE_EXTENSIONS
        .iter()
        .any(|ext| _full_path.as_ref().extension().map_or(false, |v| v == *ext)))
}

#[cfg(target_family = "unix")]
async fn is_executable(file_handle: &fs::FileSlot, full_path: &impl AsRef<Path>) -> Result<bool, Error> {
    let metadata = file_handle
        .as_ref()
        .metadata()
        .await
        .err_tip(|| format!("While reading metadata for {:?}", full_path.as_ref()))?;
    Ok((metadata.mode() & 0o001) != 0)
}

async fn upload_file(
    mut resumeable_file: fs::ResumeableFileSlot<'static>,
    cas_store: Pin<&dyn Store>,
    full_path: impl AsRef<Path> + Debug,
) -> Result<FileInfo, Error> {
    let (digest, is_executable, resumeable_file) = {
        let (digest, mut resumeable_file) = JoinHandleDropGuard::new(tokio::spawn(async move {
            let file_handle = resumeable_file
                .as_reader()
                .await
                .err_tip(|| "Could not get reader from file slot in RunningActionsManager::upload_file()")?;
            let digest = compute_digest(file_handle).await?.0;
            Ok::<_, Error>((digest, resumeable_file))
        }))
        .await
        .err_tip(|| "Failed to launch spawn")?
        .err_tip(|| format!("for {full_path:?}"))?;

        // Sadly we to reaquire a `reader` from `resumeable_file` because `tokio::spawn` requires an owned
        // version of the struct. Luckily acquireing a reader is cheap, but this code was dirtied up a bit
        // from this.
        let file_handle = resumeable_file
            .as_reader()
            .await
            .err_tip(|| "Could not get reader from file slot in RunningActionsManager::upload_file()")?;
        let is_executable = is_executable(file_handle.get_ref(), &full_path).await?;
        file_handle
            .get_mut()
            .rewind()
            .await
            .err_tip(|| "Could not rewind file")?;
        (digest, is_executable, resumeable_file)
    };
    upload_file_to_store(cas_store, digest, resumeable_file)
        .await
        .err_tip(|| format!("for {full_path:?}"))?;

    let name = full_path
        .as_ref()
        .file_name()
        .err_tip(|| format!("Expected file_name to exist on {full_path:?}"))?
        .to_str()
        .err_tip(|| make_err!(Code::Internal, "Could not convert {:?} to string", full_path))?
        .to_string();

    Ok(FileInfo {
        name_or_path: NameOrPath::Name(name),
        digest,
        is_executable,
    })
}

async fn upload_symlink(
    full_path: impl AsRef<Path> + Debug,
    full_work_directory_path: impl AsRef<Path>,
) -> Result<SymlinkInfo, Error> {
    let full_target_path = fs::read_link(full_path.as_ref())
        .await
        .err_tip(|| format!("Could not get read_link path of {full_path:?}"))?;

    // Detect if our symlink is inside our work directory, if it is find the
    // relative path otherwise use the absolute path.
    let target = if full_target_path.starts_with(full_work_directory_path.as_ref()) {
        let full_target_path = RelativePath::from_path(&full_target_path)
            .map_err(|v| make_err!(Code::Internal, "Could not convert {} to RelativePath", v))?;
        RelativePath::from_path(full_work_directory_path.as_ref())
            .map_err(|v| make_err!(Code::Internal, "Could not convert {} to RelativePath", v))?
            .relative(full_target_path)
            .normalize()
            .into_string()
    } else {
        full_target_path
            .to_str()
            .err_tip(|| make_err!(Code::Internal, "Could not convert '{:?}' to string", full_target_path))?
            .to_string()
    };

    let name = full_path
        .as_ref()
        .file_name()
        .err_tip(|| format!("Expected file_name to exist on {full_path:?}"))?
        .to_str()
        .err_tip(|| make_err!(Code::Internal, "Could not convert {:?} to string", full_path))?
        .to_string();

    Ok(SymlinkInfo {
        name_or_path: NameOrPath::Name(name),
        target,
    })
}

fn upload_directory<'a, P: AsRef<Path> + Debug + Send + Sync + Clone + 'a>(
    cas_store: Pin<&'a dyn Store>,
    full_dir_path: P,
    full_work_directory: &'a str,
) -> BoxFuture<'a, Result<(Directory, VecDeque<ProtoDirectory>), Error>> {
    Box::pin(async move {
        let file_futures = FuturesUnordered::new();
        let dir_futures = FuturesUnordered::new();
        let symlink_futures = FuturesUnordered::new();
        {
            let (_permit, dir_handle) = fs::read_dir(&full_dir_path)
                .await
                .err_tip(|| format!("Error reading dir for reading {full_dir_path:?}"))?
                .into_inner();
            let mut dir_stream = ReadDirStream::new(dir_handle);
            // Note: Try very hard to not leave file descriptors open. Try to keep them as short
            // lived as possible. This is why we iterate the directory and then build a bunch of
            // futures with all the work we are wanting to do then execute it. It allows us to
            // close the directory iterator file descriptor, then open the child files/folders.
            while let Some(entry) = dir_stream.next().await {
                let entry = match entry {
                    Ok(entry) => entry,
                    Err(e) => return Err(e).err_tip(|| "Error while iterating directory")?,
                };
                let file_type = entry
                    .file_type()
                    .await
                    .err_tip(|| format!("Error running file_type() on {entry:?}"))?;
                let full_path = full_dir_path.as_ref().join(entry.path());
                if file_type.is_dir() {
                    let full_dir_path = full_dir_path.clone();
                    dir_futures.push(
                        upload_directory(cas_store, full_path.clone(), full_work_directory)
                            .and_then(|(dir, all_dirs)| async move {
                                let directory_name = full_path
                                    .file_name()
                                    .err_tip(|| format!("Expected file_name to exist on {full_dir_path:?}"))?
                                    .to_str()
                                    .err_tip(|| {
                                        make_err!(Code::Internal, "Could not convert {:?} to string", full_dir_path)
                                    })?
                                    .to_string();

                                let digest = serialize_and_upload_message(&dir, cas_store)
                                    .await
                                    .err_tip(|| format!("for {full_path:?}"))?;

                                Result::<(DirectoryNode, VecDeque<Directory>), Error>::Ok((
                                    DirectoryNode {
                                        name: directory_name,
                                        digest: Some(digest.into()),
                                    },
                                    all_dirs,
                                ))
                            })
                            .boxed(),
                    );
                } else if file_type.is_file() {
                    file_futures.push(async move {
                        let file_handle = fs::open_file(full_path.as_os_str().to_os_string(), u64::MAX)
                            .await
                            .err_tip(|| format!("Could not open file {full_path:?}"))?;
                        upload_file(file_handle, cas_store, &full_path)
                            .map_ok(|v| v.into())
                            .await
                    });
                } else if file_type.is_symlink() {
                    symlink_futures.push(upload_symlink(full_path, &full_work_directory).map_ok(Into::into));
                }
            }
        }

        let (mut file_nodes, dir_entries, mut symlinks) = try_join3(
            file_futures.try_collect::<Vec<FileNode>>(),
            dir_futures.try_collect::<Vec<(DirectoryNode, VecDeque<Directory>)>>(),
            symlink_futures.try_collect::<Vec<SymlinkNode>>(),
        )
        .await?;

        let mut directory_nodes = Vec::with_capacity(dir_entries.len());
        // For efficiency we use a deque because it allows cheap concat of Vecs.
        // We make the assumption here that when performance is important it is because
        // our directory is quite large. This allows us to cheaply merge large amounts of
        // directories into one VecDeque. Then after we are done we need to collapse it
        // down into a single Vec.
        let mut all_child_directories = VecDeque::with_capacity(dir_entries.len());
        for (directory_node, mut recursive_child_directories) in dir_entries {
            directory_nodes.push(directory_node);
            all_child_directories.append(&mut recursive_child_directories);
        }

        file_nodes.sort_unstable_by(|a, b| a.name.cmp(&b.name));
        directory_nodes.sort_unstable_by(|a, b| a.name.cmp(&b.name));
        symlinks.sort_unstable_by(|a, b| a.name.cmp(&b.name));

        let directory = Directory {
            files: file_nodes,
            directories: directory_nodes,
            symlinks,
            node_properties: None, // We don't support file properties.
        };
        all_child_directories.push_back(directory.clone());

        Ok((directory, all_child_directories))
    })
}

async fn process_side_channel_file(
    side_channel_file: Cow<'_, OsStr>,
    args: &[&OsStr],
    timeout: Duration,
) -> Result<Option<Error>, Error> {
    let mut json_contents = String::new();
    {
        // Note: Scoping `file_slot` allows the file_slot semaphore to be released faster.
        let mut file_slot = match fs::open_file(side_channel_file, u64::MAX).await {
            Ok(file_slot) => file_slot,
            Err(e) => {
                if e.code != Code::NotFound {
                    return Err(e).err_tip(|| "Error opening side channel file");
                }
                // Note: If file does not exist, it's ok. Users are not required to create this file.
                return Ok(None);
            }
        };
        let reader = file_slot
            .as_reader()
            .await
            .err_tip(|| "Error getting reader from side channel file (maybe permissions?)")?;
        reader
            .read_to_string(&mut json_contents)
            .await
            .err_tip(|| "Error reading side channel file")?;
    }

    let side_channel_info: SideChannelInfo = json5::from_str(&json_contents).map_err(|e| {
        make_input_err!("Could not convert contents of side channel file (json) to SideChannelInfo : {e:?}")
    })?;
    Ok(side_channel_info.failure.map(|failure| match failure {
        SideChannelFailureReason::timeout => Error::new(
            Code::DeadlineExceeded,
            format!(
                "Command '{}' timed out after {} seconds",
                args.join(OsStr::new(" ")).to_string_lossy(),
                timeout.as_secs_f32()
            ),
        ),
    }))
}

#[async_trait]
pub trait RunningAction: Sync + Send + Sized + Unpin + 'static {
    /// Anything that needs to execute before the actions is actually executed should happen here.
    async fn prepare_action(self: Arc<Self>) -> Result<Arc<Self>, Error>;

    /// Actually perform the execution of the action.
    async fn execute(self: Arc<Self>) -> Result<Arc<Self>, Error>;

    /// Any uploading, processing or analyzing of the results should happen here.
    async fn upload_results(self: Arc<Self>) -> Result<Arc<Self>, Error>;

    /// Cleanup any residual files, handles or other junk resulting from running the action.
    async fn cleanup(self: Arc<Self>) -> Result<Arc<Self>, Error>;

    /// Returns the final result. As a general rule this action should be thought of as
    /// a consumption of `self`, meaning once a return happens here the lifetime of `Self`
    /// is over and any action performed on it after this call is undefined behavior.
    async fn get_finished_result(self: Arc<Self>) -> Result<ActionResult, Error>;

    /// Returns the work directory of the action.
    fn get_work_directory(&self) -> &String;
}

struct RunningActionImplExecutionResult {
    stdout: Bytes,
    stderr: Bytes,
    exit_code: i32,
}

struct RunningActionImplState {
    command_proto: Option<ProtoCommand>,
    // TODO(trace_machina) Kill is not implemented yet, but is instrumented.
    // However, it is used if the worker disconnects to destroy current jobs.
    kill_channel_tx: Option<oneshot::Sender<()>>,
    kill_channel_rx: Option<oneshot::Receiver<()>>,
    execution_result: Option<RunningActionImplExecutionResult>,
    action_result: Option<ActionResult>,
    execution_metadata: ExecutionMetadata,
    // If there was an internal error, this will be set.
    // This should NOT be set if everything was fine, but the process had a
    // non-zero exit code. Instead this should be used for internal errors
    // that prevented the action from running, upload failures, timeouts, exc...
    // but we have (or could have) the action results (like stderr/stdout).
    error: Option<Error>,
}

pub struct RunningActionImpl {
    action_id: ActionId,
    work_directory: String,
    action_info: ActionInfo,
    timeout: Duration,
    running_actions_manager: Arc<RunningActionsManagerImpl>,
    state: Mutex<RunningActionImplState>,
    did_cleanup: AtomicBool,
}

impl RunningActionImpl {
    fn new(
        execution_metadata: ExecutionMetadata,
        action_id: ActionId,
        work_directory: String,
        action_info: ActionInfo,
        timeout: Duration,
        running_actions_manager: Arc<RunningActionsManagerImpl>,
    ) -> Self {
        let (kill_channel_tx, kill_channel_rx) = oneshot::channel();
        Self {
            action_id,
            work_directory,
            action_info,
            timeout,
            running_actions_manager,
            state: Mutex::new(RunningActionImplState {
                command_proto: None,
                kill_channel_rx: Some(kill_channel_rx),
                kill_channel_tx: Some(kill_channel_tx),
                execution_result: None,
                action_result: None,
                execution_metadata,
                error: None,
            }),
            did_cleanup: AtomicBool::new(false),
        }
    }

    fn metrics(&self) -> &Arc<Metrics> {
        &self.running_actions_manager.metrics
    }

    /// Prepares any actions needed to execution this action. This action will do the following:
    /// * Download any files needed to execute the action
    /// * Build a folder with all files needed to execute the action.
    /// This function will aggressively download and spawn potentially thousands of futures. It is
    /// up to the stores to rate limit if needed.
    async fn inner_prepare_action(self: Arc<Self>) -> Result<Arc<Self>, Error> {
        {
            let mut state = self.state.lock();
            state.execution_metadata.input_fetch_start_timestamp = (self.running_actions_manager.callbacks.now_fn)();
        }
        let command = {
            // Download and build out our input files/folders. Also fetch and decode our Command.
            let cas_store_pin = Pin::new(self.running_actions_manager.cas_store.as_ref());
            let command_fut = self.metrics().get_proto_command_from_store.wrap(async {
                get_and_decode_digest::<ProtoCommand>(cas_store_pin, &self.action_info.command_digest)
                    .await
                    .err_tip(|| "Converting command_digest to Command")
            });
            let filesystem_store_pin = Pin::new(self.running_actions_manager.filesystem_store.as_ref());
            // Download the input files/folder and place them into the temp directory.
            let download_to_directory_fut = self.metrics().download_to_directory.wrap(download_to_directory(
                cas_store_pin,
                filesystem_store_pin,
                &self.action_info.input_root_digest,
                &self.work_directory,
            ));
            let (command, _) = try_join(command_fut, download_to_directory_fut).await?;
            command
        };
        {
            // Create all directories needed for our output paths. This is required by the bazel spec.
            let prepare_output_directories = |output_file| {
                let full_output_path = if command.working_directory.is_empty() {
                    format!("{}/{}", self.work_directory, output_file)
                } else {
                    format!("{}/{}/{}", self.work_directory, command.working_directory, output_file)
                };
                async move {
                    let full_parent_path = Path::new(&full_output_path)
                        .parent()
                        .err_tip(|| format!("Parent path for {full_output_path} has no parent"))?;
                    fs::create_dir_all(full_parent_path)
                        .await
                        .err_tip(|| format!("Error creating output directory {} (file)", full_parent_path.display()))?;
                    Result::<(), Error>::Ok(())
                }
            };
            self.metrics()
                .prepare_output_files
                .wrap(try_join_all(
                    command.output_files.iter().map(prepare_output_directories),
                ))
                .await?;
            self.metrics()
                .prepare_output_paths
                .wrap(try_join_all(
                    command.output_paths.iter().map(prepare_output_directories),
                ))
                .await?;
        }
        log::info!("\x1b[0;31mWorker Received Command\x1b[0m: {:?}", command);
        {
            let mut state = self.state.lock();
            state.command_proto = Some(command);
            state.execution_metadata.input_fetch_completed_timestamp =
                (self.running_actions_manager.callbacks.now_fn)();
        }
        Ok(self)
    }

    async fn inner_execute(self: Arc<Self>) -> Result<Arc<Self>, Error> {
        let (command_proto, mut kill_channel_rx) = {
            let mut state = self.state.lock();
            state.execution_metadata.execution_start_timestamp = (self.running_actions_manager.callbacks.now_fn)();
            (
                state
                    .command_proto
                    .take()
                    .err_tip(|| "Expected state to have command_proto in execute()")?,
                state
                    .kill_channel_rx
                    .take()
                    .err_tip(|| "Expected state to have kill_channel_rx in execute()")?
                    // This is important as we may be killed at any point.
                    .fuse(),
            )
        };
        if command_proto.arguments.is_empty() {
            return Err(make_input_err!("No arguments provided in Command proto"));
        }
        let args: Vec<&OsStr> =
            if let Some(entrypoint_cmd) = &self.running_actions_manager.execution_configuration.entrypoint_cmd {
                std::iter::once(entrypoint_cmd.as_ref())
                    .chain(command_proto.arguments.iter().map(AsRef::as_ref))
                    .collect()
            } else {
                command_proto.arguments.iter().map(AsRef::as_ref).collect()
            };
        log::info!("\x1b[0;31mWorker Executing\x1b[0m: {:?}", &args);
        let mut command_builder = process::Command::new(args[0]);
        command_builder
            .args(&args[1..])
            .kill_on_drop(true)
            .stdin(Stdio::null())
            .stdout(Stdio::piped())
            .stderr(Stdio::piped())
            .current_dir(format!("{}/{}", self.work_directory, command_proto.working_directory))
            .env_clear();

        let mut maybe_side_channel_file: Option<Cow<'_, OsStr>> = None;
        if let Some(additional_environment) = &self
            .running_actions_manager
            .execution_configuration
            .additional_environment
        {
            for (name, source) in additional_environment {
                let value = match source {
                    EnvironmentSource::Property(property) => self
                        .action_info
                        .platform_properties
                        .properties
                        .get(property)
                        .map_or_else(|| Cow::Borrowed(""), |v| v.as_str()),
                    EnvironmentSource::Value(value) => Cow::Borrowed(value.as_str()),
                    EnvironmentSource::TimeoutMillis => Cow::Owned(self.timeout.as_millis().to_string()),
                    EnvironmentSource::SideChannelFile => {
                        let file_cow = format!(
                            "{}/{}/{}",
                            self.work_directory,
                            command_proto.working_directory,
                            Uuid::new_v4().simple(),
                        );
                        maybe_side_channel_file = Some(Cow::Owned(file_cow.clone().into()));
                        Cow::Owned(file_cow)
                    }
                };
                command_builder.env(name, value.as_ref());
            }
        }

        #[cfg(target_family = "unix")]
        let envs = &command_proto.environment_variables;
        // If SystemRoot is not set on windows we set it to default. Failing to do
        // this causes all commands to fail.
        #[cfg(target_family = "windows")]
        let envs = {
            let mut envs = command_proto.environment_variables.clone();
            if !envs.iter().any(|v| v.name.to_uppercase() == "SYSTEMROOT") {
                envs.push(
                    proto::build::bazel::remote::execution::v2::command::EnvironmentVariable {
                        name: "SystemRoot".to_string(),
                        value: "C:\\Windows".to_string(),
                    },
                );
            }
            if !envs.iter().any(|v| v.name.to_uppercase() == "PATH") {
                envs.push(
                    proto::build::bazel::remote::execution::v2::command::EnvironmentVariable {
                        name: "PATH".to_string(),
                        value: "C:\\Windows\\System32".to_string(),
                    },
                );
            }
            envs
        };
        for environment_variable in envs {
            command_builder.env(&environment_variable.name, &environment_variable.value);
        }

        let mut child_process = command_builder
            .spawn()
            .err_tip(|| format!("Could not execute command {:?}", args))?;
        let mut stdout_reader = child_process
            .stdout
            .take()
            .err_tip(|| "Expected stdout to exist on command this should never happen")?;
        let mut stderr_reader = child_process
            .stderr
            .take()
            .err_tip(|| "Expected stderr to exist on command this should never happen")?;

        let mut child_process_guard = guard(child_process, |mut child_process| {
            log::error!(
                "Child process was not cleaned up before dropping the call to execute(), killing in background spawn."
            );
            tokio::spawn(async move { child_process.kill().await });
        });

        let all_stdout_fut = JoinHandleDropGuard::new(tokio::spawn(async move {
            let mut all_stdout = BytesMut::new();
            loop {
                let sz = stdout_reader
                    .read_buf(&mut all_stdout)
                    .await
                    .err_tip(|| "Error reading stdout stream")?;
                if sz == 0 {
                    break; // EOF.
                }
            }
            Result::<Bytes, Error>::Ok(all_stdout.freeze())
        }));
        let all_stderr_fut = JoinHandleDropGuard::new(tokio::spawn(async move {
            let mut all_stderr = BytesMut::new();
            loop {
                let sz = stderr_reader
                    .read_buf(&mut all_stderr)
                    .await
                    .err_tip(|| "Error reading stderr stream")?;
                if sz == 0 {
                    break; // EOF.
                }
            }
            Result::<Bytes, Error>::Ok(all_stderr.freeze())
        }));
        let mut killed_action = false;

        let timer = self.metrics().child_process.begin_timer();
        let mut sleep_fut = (self.running_actions_manager.callbacks.sleep_fn)(self.timeout).fuse();
        loop {
            tokio::select! {
                _ = &mut sleep_fut => {
                    self.running_actions_manager.metrics.task_timeouts.inc();
                    killed_action = true;
                    if let Err(e) = child_process_guard.start_kill() {
                        log::error!("Could not kill process in RunningActionsManager for timeout : {:?}", e);
                    }
                    {
                        let mut state = self.state.lock();
                        state.error = Error::merge_option(state.error.take(), Some(Error::new(
                            Code::DeadlineExceeded,
                            format!(
                                "Command '{}' timed out after {} seconds",
                                args.join(OsStr::new(" ")).to_string_lossy(),
                                self.action_info.timeout.as_secs_f32()
                            )
                        )));
                    }
                },
                maybe_exit_status = child_process_guard.wait() => {
                    // Defuse our guard so it does not try to cleanup and make nessless logs.
                    drop(ScopeGuard::<_, _>::into_inner(child_process_guard));
                    let exit_status = maybe_exit_status.err_tip(|| "Failed to collect exit code of process")?;
                    // TODO(trace_machina) We should implement stderr/stdout streaming to client here.
                    // If we get killed before the stream is started, then these will lock up.
                    // TODO(trace_machina) There is a significant bug here. If we kill the action and the action creates
                    // child processes, it can create zombies. See: https://github.com/trace_machina/native-link/issues/225
                    let (stdout, stderr) = if killed_action {
                        drop(timer);
                        (Bytes::new(), Bytes::new())
                    } else {
                        timer.measure();
                        let (maybe_all_stdout, maybe_all_stderr) = tokio::join!(all_stdout_fut, all_stderr_fut);
                        (
                            maybe_all_stdout.err_tip(|| "Internal error reading from stdout of worker task")??,
                            maybe_all_stderr.err_tip(|| "Internal error reading from stderr of worker task")??
                        )
                    };
                    let exit_code = if let Some(exit_code) = exit_status.code() {
                        if exit_code == 0 {
                            self.metrics().child_process_success_error_code.inc();
                        } else {
                            self.metrics().child_process_failure_error_code.inc();
                        }
                        exit_code
                    } else {
                        EXIT_CODE_FOR_SIGNAL
                    };

                    let maybe_error_override = if let Some(side_channel_file) = maybe_side_channel_file {
                        process_side_channel_file(side_channel_file.clone(), &args, self.timeout).await
                        .err_tip(|| format!("Error processing side channel file: {side_channel_file:?}"))?
                    } else {
                        None
                    };
                    {
                        let mut state = self.state.lock();
                        state.error = Error::merge_option(state.error.take(), maybe_error_override);

                        state.command_proto = Some(command_proto);
                        state.execution_result = Some(RunningActionImplExecutionResult{
                            stdout,
                            stderr,
                            exit_code,
                        });
                        state.execution_metadata.execution_completed_timestamp = (self.running_actions_manager.callbacks.now_fn)();
                    }
                    return Ok(self);
                },
                _ = &mut kill_channel_rx => {
                    killed_action = true;
                    if let Err(e) = child_process_guard.start_kill() {
                        log::error!(
                            "Could not kill process in RunningActionsManager for action {} : {:?}",
                            hex::encode(self.action_id),
                            e);
                    } else {
                        log::error!(
                            "Could not get child process id, maybe already dead? for action {}",
                            hex::encode(self.action_id)
                        );
                    }
                    {
                        let mut state = self.state.lock();
                        state.error = Error::merge_option(state.error.take(), Some(Error::new(
                            Code::Aborted,
                            format!(
                                "Command '{}' was killed by scheduler",
                                args.join(OsStr::new(" ")).to_string_lossy()
                            )
                        )));
                    }
                },
            }
        }
        // Unreachable.
    }

    async fn inner_upload_results(self: Arc<Self>) -> Result<Arc<Self>, Error> {
        log::info!("\x1b[0;31mWorker Uploading Results\x1b[0m");
        let (mut command_proto, execution_result, mut execution_metadata) = {
            let mut state = self.state.lock();
            state.execution_metadata.output_upload_start_timestamp = (self.running_actions_manager.callbacks.now_fn)();
            (
                state
                    .command_proto
                    .take()
                    .err_tip(|| "Expected state to have command_proto in execute()")?,
                state
                    .execution_result
                    .take()
                    .err_tip(|| "Execution result does not exist at upload_results stage")?,
                state.execution_metadata.clone(),
            )
        };
        let cas_store = Pin::new(self.running_actions_manager.cas_store.as_ref());
        enum OutputType {
            None,
            File(FileInfo),
            Directory(DirectoryInfo),
            FileSymlink(SymlinkInfo),
            DirectorySymlink(SymlinkInfo),
        }

        let mut output_path_futures = FuturesUnordered::new();
        let mut output_paths = command_proto.output_paths;
        if output_paths.is_empty() {
            output_paths.reserve(command_proto.output_files.len() + command_proto.output_directories.len());
            output_paths.append(&mut command_proto.output_files);
            output_paths.append(&mut command_proto.output_directories);
        }
        for entry in output_paths {
            let full_path = OsString::from(if command_proto.working_directory.is_empty() {
                format!("{}/{}", self.work_directory, entry)
            } else {
                format!("{}/{}/{}", self.work_directory, command_proto.working_directory, entry)
            });
            let work_directory = &self.work_directory;
            output_path_futures.push(async move {
                let metadata = {
                    let mut resumeable_file = match fs::open_file(full_path.clone(), u64::MAX).await {
                        Ok(file) => file,
                        Err(e) => {
                            if e.code == Code::NotFound {
                                // In the event our output does not exist, according to the bazel remote
                                // execution spec, we simply ignore it continue.
                                return Result::<OutputType, Error>::Ok(OutputType::None);
                            }
                            return Err(e).err_tip(|| format!("Could not open file {full_path:?}"));
                        }
                    };
                    // We cannot rely on the file_handle's metadata, because it follows symlinks, so
                    // we need to instead use `symlink_metadata`.
                    let metadata_fut = fs::symlink_metadata(&full_path);
                    tokio::pin!(metadata_fut);

                    // Just in case we are starved for open file descriptors, we timeout the metadata
                    // call and close the file, then try again.
                    let metadata = match timeout(fs::idle_file_descriptor_timeout(), &mut metadata_fut).await {
                        Ok(result) => result,
                        Err(_) => {
                            resumeable_file
                                .close_file()
                                .await
                                .err_tip(|| "In inner_upload_results()")?;
                            (&mut metadata_fut).await
                        }
                    }
                    .err_tip(|| format!("While querying symlink metadata for {entry}"))?;
                    if metadata.is_file() {
                        return Ok(OutputType::File(
                            upload_file(resumeable_file, cas_store, &full_path)
                                .await
                                .map(|mut file_info| {
                                    file_info.name_or_path = NameOrPath::Path(entry);
                                    file_info
                                })
                                .err_tip(|| format!("Uploading file {full_path:?}"))?,
                        ));
                    }
                    metadata
                };
                if metadata.is_dir() {
                    Ok(OutputType::Directory(
                        upload_directory(cas_store, &full_path, work_directory)
                            .and_then(|(root_dir, children)| async move {
                                let tree = ProtoTree {
                                    root: Some(root_dir),
                                    children: children.into(),
                                };
                                let tree_digest = serialize_and_upload_message(&tree, cas_store)
                                    .await
                                    .err_tip(|| format!("While processing {entry}"))?;
                                Ok(DirectoryInfo {
                                    path: entry,
                                    tree_digest,
                                })
                            })
                            .await
                            .err_tip(|| format!("Uploading directory {full_path:?}"))?,
                    ))
                } else if metadata.is_symlink() {
                    let output_symlink = upload_symlink(&full_path, work_directory)
                        .await
                        .map(|mut symlink_info| {
                            symlink_info.name_or_path = NameOrPath::Path(entry);
                            symlink_info
                        })
                        .err_tip(|| format!("Uploading symlink {full_path:?}"))?;
                    match fs::metadata(&full_path).await {
                        Ok(metadata) => {
                            if metadata.is_dir() {
                                return Ok(OutputType::DirectorySymlink(output_symlink));
                            }
                            // Note: If it's anything but directory we put it as a file symlink.
                            return Ok(OutputType::FileSymlink(output_symlink));
                        }
                        Err(e) => {
                            if e.code != Code::NotFound {
                                return Err(e)
                                    .err_tip(|| format!("While querying target symlink metadata for {full_path:?}"));
                            }
                            // If the file doesn't exist, we consider it a file. Even though the
                            // file doesn't exist we still need to populate an entry.
                            return Ok(OutputType::FileSymlink(output_symlink));
                        }
                    }
                } else {
                    Err(make_err!(
                        Code::Internal,
                        "{full_path:?} was not a file, folder or symlink. Must be one.",
                    ))
                }
            });
        }
        let mut output_files = vec![];
        let mut output_folders = vec![];
        let mut output_directory_symlinks = vec![];
        let mut output_file_symlinks = vec![];

        if execution_result.exit_code != 0 {
            log::info!(
                "Command returned exit code {} : {} {}",
                execution_result.exit_code,
                std::str::from_utf8(&execution_result.stdout).unwrap_or(""),
                std::str::from_utf8(&execution_result.stderr).unwrap_or("")
            );
        }

        let stdout_digest_fut = self.metrics().upload_stdout.wrap(async {
            let data = execution_result.stdout;
            let digest = compute_buf_digest(&data).await.err_tip(|| "Computing stdout digest")?;
            upload_buf_to_store(cas_store, digest, data)
                .await
                .err_tip(|| "Uploading stdout")?;
            Result::<DigestInfo, Error>::Ok(digest)
        });
        let stderr_digest_fut = self.metrics().upload_stderr.wrap(async {
            let data = execution_result.stderr;
            let digest = compute_buf_digest(&data).await.err_tip(|| "Computing stderr digest")?;
            upload_buf_to_store(cas_store, digest, data)
                .await
                .err_tip(|| "Uploading stderr")?;
            Result::<DigestInfo, Error>::Ok(digest)
        });

        let upload_result = futures::try_join!(stdout_digest_fut, stderr_digest_fut, async {
            while let Some(output_type) = output_path_futures.try_next().await? {
                match output_type {
                    OutputType::File(output_file) => output_files.push(output_file),
                    OutputType::Directory(output_folder) => output_folders.push(output_folder),
                    OutputType::FileSymlink(output_symlink) => output_file_symlinks.push(output_symlink),
                    OutputType::DirectorySymlink(output_symlink) => output_directory_symlinks.push(output_symlink),
                    OutputType::None => { /* Safe to ignore */ }
                }
            }
            Ok(())
        });
        drop(output_path_futures);
        let (stdout_digest, stderr_digest) = match upload_result {
            Ok((stdout_digest, stderr_digest, _)) => (stdout_digest, stderr_digest),
            Err(e) => return Err(e).err_tip(|| "Error while uploading results"),
        };

        execution_metadata.output_upload_completed_timestamp = (self.running_actions_manager.callbacks.now_fn)();
        output_files.sort_unstable_by(|a, b| a.name_or_path.cmp(&b.name_or_path));
        output_folders.sort_unstable_by(|a, b| a.path.cmp(&b.path));
        output_file_symlinks.sort_unstable_by(|a, b| a.name_or_path.cmp(&b.name_or_path));
        output_directory_symlinks.sort_unstable_by(|a, b| a.name_or_path.cmp(&b.name_or_path));
        {
            let mut state = self.state.lock();
            execution_metadata.worker_completed_timestamp = (self.running_actions_manager.callbacks.now_fn)();
            state.action_result = Some(ActionResult {
                output_files,
                output_folders,
                output_directory_symlinks,
                output_file_symlinks,
                exit_code: execution_result.exit_code,
                stdout_digest,
                stderr_digest,
                execution_metadata,
                server_logs: HashMap::default(), // TODO(trace_machina) Not implemented.
                error: state.error.clone(),
                message: String::new(), // Will be filled in on cache_action_result if needed.
            });
        }
        Ok(self)
    }

    async fn inner_cleanup(self: Arc<Self>) -> Result<Arc<Self>, Error> {
        log::info!("\x1b[0;31mWorker Cleanup\x1b[0m");
        // Note: We need to be careful to keep trying to cleanup even if one of the steps fails.
        let remove_dir_result = fs::remove_dir_all(&self.work_directory)
            .await
            .err_tip(|| format!("Could not remove working directory {}", self.work_directory));
        self.did_cleanup.store(true, Ordering::Relaxed);
        if let Err(e) = self.running_actions_manager.cleanup_action(&self.action_id) {
            log::error!("Error cleaning up action: {e:?}");
            return Result::<Arc<Self>, Error>::Err(e).merge(remove_dir_result.map(|_| self));
        }
        if let Err(e) = remove_dir_result {
            log::error!(
                "Error removing working for action {} directory: {e:?}",
                hex::encode(self.action_id)
            );
            return Err(e);
        }
        Ok(self)
    }

    async fn inner_get_finished_result(self: Arc<Self>) -> Result<ActionResult, Error> {
        let mut state = self.state.lock();
        state
            .action_result
            .take()
            .err_tip(|| "Expected action_result to exist in get_finished_result")
    }
}

impl Drop for RunningActionImpl {
    fn drop(&mut self) {
        assert!(
            self.did_cleanup.load(Ordering::Relaxed),
            "RunningActionImpl did not cleanup. This is a violation of how RunningActionImpl's requirements"
        );
    }
}

#[async_trait]
impl RunningAction for RunningActionImpl {
    async fn prepare_action(self: Arc<Self>) -> Result<Arc<Self>, Error> {
        self.metrics()
            .clone()
            .prepare_action
            .wrap(Self::inner_prepare_action(self))
            .await
    }

    async fn execute(self: Arc<Self>) -> Result<Arc<Self>, Error> {
        self.metrics().clone().execute.wrap(Self::inner_execute(self)).await
    }

    async fn upload_results(self: Arc<Self>) -> Result<Arc<Self>, Error> {
        self.metrics()
            .clone()
            .upload_results
            .wrap(Self::inner_upload_results(self))
            .await
    }

    async fn cleanup(self: Arc<Self>) -> Result<Arc<Self>, Error> {
        self.metrics().clone().cleanup.wrap(Self::inner_cleanup(self)).await
    }

    async fn get_finished_result(self: Arc<Self>) -> Result<ActionResult, Error> {
        self.metrics()
            .clone()
            .get_finished_result
            .wrap(Self::inner_get_finished_result(self))
            .await
    }

    fn get_work_directory(&self) -> &String {
        &self.work_directory
    }
}

#[async_trait]
pub trait RunningActionsManager: Sync + Send + Sized + Unpin + 'static {
    type RunningAction: RunningAction;

    async fn create_and_add_action(
        self: &Arc<Self>,
        worker_id: String,
        start_execute: StartExecute,
    ) -> Result<Arc<Self::RunningAction>, Error>;

    async fn cache_action_result(
        &self,
        action_digest: DigestInfo,
        action_result: &mut ActionResult,
    ) -> Result<(), Error>;

    async fn kill_all(&self);

    fn metrics(&self) -> &Arc<Metrics>;
}

/// A function to get the current system time, used to allow mocking for tests
type NowFn = fn() -> SystemTime;
type SleepFn = fn(Duration) -> BoxFuture<'static, ()>;

/// Functions that may be injected for testing purposes, during standard control
/// flows these are specified by the new function.
pub struct Callbacks {
    /// A function that gets the current time.
    pub now_fn: NowFn,
    /// A function that sleeps for a given Duration.
    pub sleep_fn: SleepFn,
}

/// The set of additional information for executing an action over and above
/// those given in the ActionInfo passed to the worker.  This allows
/// modification of the action for execution on this particular worker.  This
/// may be used to run the action with a particular set of additional
/// environment variables, or perhaps configure it to execute within a
/// container.
#[derive(Default)]
pub struct ExecutionConfiguration {
    /// If set, will be executed instead of the first argument passed in the
    /// ActionInfo with all of the arguments in the ActionInfo passed as
    /// arguments to this command.
    pub entrypoint_cmd: Option<String>,
    /// The only environment variables that will be specified when the command
    /// executes other than those in the ActionInfo.  On Windows, SystemRoot
    /// and PATH are also assigned (see inner_execute).
    pub additional_environment: Option<HashMap<String, EnvironmentSource>>,
}

struct UploadActionResults {
    upload_ac_results_strategy: UploadCacheResultsStrategy,
    upload_historical_results_strategy: UploadCacheResultsStrategy,
    ac_store: Option<Arc<dyn Store>>,
    historical_store: Arc<dyn Store>,
    success_message_template: Template,
    failure_message_template: Template,
}

impl UploadActionResults {
    fn new(
        config: &UploadActionResultConfig,
        ac_store: Option<Arc<dyn Store>>,
        historical_store: Arc<dyn Store>,
    ) -> Result<Self, Error> {
        let upload_historical_results_strategy = config
            .upload_historical_results_strategy
            .unwrap_or(DEFAULT_HISTORICAL_RESULTS_STRATEGY);
        if !matches!(config.upload_ac_results_strategy, UploadCacheResultsStrategy::Never) && ac_store.is_none() {
            return Err(make_input_err!(
                "upload_ac_results_strategy is set, but no ac_store is configured"
            ));
        }
        Ok(Self {
            upload_ac_results_strategy: config.upload_ac_results_strategy,
            upload_historical_results_strategy,
            ac_store,
            historical_store,
            success_message_template: Template::new(&config.success_message_template).map_err(|e| {
                make_input_err!(
                    "Could not convert success_message_template to rust template: {} : {e:?}",
                    config.success_message_template
                )
            })?,
            failure_message_template: Template::new(&config.failure_message_template).map_err(|e| {
                make_input_err!(
                    "Could not convert failure_message_template to rust template: {} : {e:?}",
                    config.success_message_template
                )
            })?,
        })
    }

    fn should_cache_result(
        strategy: UploadCacheResultsStrategy,
        action_result: &ActionResult,
        treat_infra_error_as_failure: bool,
    ) -> bool {
        let mut did_fail = action_result.exit_code != 0;
        if treat_infra_error_as_failure && action_result.error.is_some() {
            did_fail = true;
        }
        match strategy {
            UploadCacheResultsStrategy::SuccessOnly => !did_fail,
            UploadCacheResultsStrategy::Never => false,
            // Never cache internal errors or timeouts.
            UploadCacheResultsStrategy::Everything => treat_infra_error_as_failure || action_result.error.is_none(),
            UploadCacheResultsStrategy::FailuresOnly => did_fail,
        }
    }

    /// Formats the message field in ExecuteResponse from the success_message_template or
    /// failure_message_template config templates.
    fn format_execute_response_message(
        mut template_str: Template,
        action_digest_info: DigestInfo,
        maybe_historical_digest_info: Option<DigestInfo>,
    ) -> Result<String, Error> {
        // TODO(trace_machina) Currently only sha256 is supported, but soon will be dynamic.
        template_str.replace("digest_function", digest_function::Value::Sha256.as_str_name());
        template_str.replace("action_digest_hash", action_digest_info.hash_str());
        template_str.replace("action_digest_size", action_digest_info.size_bytes);
        if let Some(historical_digest_info) = maybe_historical_digest_info {
            template_str.replace("historical_results_hash", historical_digest_info.hash_str());
            template_str.replace("historical_results_size", historical_digest_info.size_bytes);
        } else {
            template_str.replace("historical_results_hash", "");
            template_str.replace("historical_results_size", "");
        }
        template_str
            .text()
            .map_err(|e| make_input_err!("Could not convert template to text: {e:?}"))
    }

    async fn upload_ac_results(
        &self,
        action_digest: DigestInfo,
        action_result: ProtoActionResult,
    ) -> Result<(), Error> {
        let Some(ac_store) = &self.ac_store else { return Ok(()) };
        // If we are a GrpcStore we shortcut here, as this is a special store.
        let any_store = ac_store.clone().as_any();
        let maybe_grpc_store = any_store.downcast_ref::<Arc<GrpcStore>>();
        if let Some(grpc_store) = maybe_grpc_store {
            let update_action_request = UpdateActionResultRequest {
                // This is populated by `update_action_result`.
                instance_name: String::new(),
                action_digest: Some(action_digest.into()),
                action_result: Some(action_result),
                results_cache_policy: None,
                digest_function: digest_function::Value::Sha256.into(),
            };
            return grpc_store
                .update_action_result(Request::new(update_action_request))
                .await
                .map(|_| ())
                .err_tip(|| "Caching ActionResult");
        }

        let mut store_data = BytesMut::with_capacity(ESTIMATED_DIGEST_SIZE);
        action_result
            .encode(&mut store_data)
            .err_tip(|| "Encoding ActionResult for caching")?;

        Pin::new(ac_store.as_ref())
            .update_oneshot(action_digest, store_data.split().freeze())
            .await
            .err_tip(|| "Caching ActionResult")
    }

    async fn upload_historical_results_with_message(
        &self,
        action_digest: DigestInfo,
        execute_response: ExecuteResponse,
        message_template: Template,
    ) -> Result<String, Error> {
        let historical_digest_info = serialize_and_upload_message(
            &HistoricalExecuteResponse {
                action_digest: Some(action_digest.into()),
                execute_response: Some(execute_response.clone()),
            },
            Pin::new(self.historical_store.as_ref()),
        )
        .await
        .err_tip(|| format!("Caching HistoricalExecuteResponse for digest: {action_digest:?}"))?;

        Self::format_execute_response_message(message_template, action_digest, Some(historical_digest_info))
            .err_tip(|| "Could not format message in upload_historical_results_with_message")
    }

    async fn cache_action_result(
        &self,
        action_info: DigestInfo,
        action_result: &mut ActionResult,
    ) -> Result<(), Error> {
        let should_upload_historical_results =
            Self::should_cache_result(self.upload_historical_results_strategy, action_result, true);
        let should_upload_ac_results = Self::should_cache_result(self.upload_ac_results_strategy, action_result, false);
        // Shortcut so we don't need to convert to proto if not needed.
        if !should_upload_ac_results && !should_upload_historical_results {
            return Ok(());
        }

        let mut execute_response = to_execute_response(action_result.clone());

        // In theory exit code should always be != 0 if there's an error, but for safety we
        // catch both.
        let message_template = if action_result.exit_code == 0 && action_result.error.is_none() {
            self.success_message_template.clone()
        } else {
            self.failure_message_template.clone()
        };

        let upload_historical_results_with_message_result = if should_upload_historical_results {
            let maybe_message = self
                .upload_historical_results_with_message(action_info, execute_response.clone(), message_template)
                .await;
            match maybe_message {
                Ok(message) => {
                    action_result.message = message.clone();
                    execute_response.message = message;
                    Ok(())
                }
                Err(e) => Result::<(), Error>::Err(e),
            }
        } else {
            match Self::format_execute_response_message(message_template, action_info, None) {
                Ok(message) => {
                    action_result.message = message.clone();
                    execute_response.message = message;
                    Ok(())
                }
                Err(e) => Err(e).err_tip(|| "Could not format message in cache_action_result"),
            }
        };

        // Note: Done in this order because we assume most results will succed and most configs will
        // either always upload upload historical results or only upload on filure. In which case
        // we can avoid an extra clone of the protos by doing this last with the above assumption.
        let ac_upload_results = if should_upload_ac_results {
            self.upload_ac_results(
                action_info,
                execute_response
                    .result
                    .err_tip(|| "No result set in cache_action_result")?,
            )
            .await
        } else {
            Ok(())
        };
        upload_historical_results_with_message_result.merge(ac_upload_results)
    }
}

pub struct RunningActionsManagerArgs<'a> {
    pub root_work_directory: String,
    pub execution_configuration: ExecutionConfiguration,
    pub cas_store: Arc<FastSlowStore>,
    pub ac_store: Option<Arc<dyn Store>>,
    pub historical_store: Arc<dyn Store>,
    pub upload_action_result_config: &'a UploadActionResultConfig,
    pub max_action_timeout: Duration,
    pub timeout_handled_externally: bool,
}

/// Holds state info about what is being executed and the interface for interacting
/// with actions while they are running.
pub struct RunningActionsManagerImpl {
    root_work_directory: String,
    execution_configuration: ExecutionConfiguration,
    cas_store: Arc<FastSlowStore>,
    filesystem_store: Arc<FilesystemStore>,
    upload_action_results: UploadActionResults,
    max_action_timeout: Duration,
    timeout_handled_externally: bool,
    running_actions: Mutex<HashMap<ActionId, Weak<RunningActionImpl>>>,
    // Note: We don't use Notify because we need to support a .wait_for()-like function, which
    // Notify does not support.
    action_done_tx: watch::Sender<()>,
    callbacks: Callbacks,
    metrics: Arc<Metrics>,
}

impl RunningActionsManagerImpl {
    pub fn new_with_callbacks(args: RunningActionsManagerArgs<'_>, callbacks: Callbacks) -> Result<Self, Error> {
        // Sadly because of some limitations of how Any works we need to clone more times than optimal.
        let filesystem_store = args
            .cas_store
            .fast_store()
            .clone()
            .as_any()
            .downcast_ref::<Arc<FilesystemStore>>()
            .err_tip(|| "Expected FilesystemStore store for .fast_store() in RunningActionsManagerImpl")?
            .clone();
        let (action_done_tx, _) = watch::channel(());
        Ok(Self {
            root_work_directory: args.root_work_directory,
            execution_configuration: args.execution_configuration,
            cas_store: args.cas_store,
            filesystem_store,
            upload_action_results: UploadActionResults::new(
                args.upload_action_result_config,
                args.ac_store,
                args.historical_store,
            )
            .err_tip(|| "During RunningActionsManagerImpl construction")?,
            max_action_timeout: args.max_action_timeout,
            timeout_handled_externally: args.timeout_handled_externally,
            running_actions: Mutex::new(HashMap::new()),
            action_done_tx,
            callbacks,
            metrics: Arc::new(Metrics::default()),
        })
    }

    pub fn new(args: RunningActionsManagerArgs<'_>) -> Result<Self, Error> {
        Self::new_with_callbacks(
            args,
            Callbacks {
                now_fn: SystemTime::now,
                sleep_fn: |duration| Box::pin(tokio::time::sleep(duration)),
            },
        )
    }

    fn make_work_directory<'a>(&'a self, action_id: &'a ActionId) -> impl Future<Output = Result<String, Error>> + 'a {
        self.metrics.make_work_directory.wrap(async move {
            let work_directory = format!("{}/{}", self.root_work_directory, hex::encode(action_id));
            fs::create_dir(&work_directory)
                .await
                .err_tip(|| format!("Error creating work directory {work_directory}"))?;
            Ok(work_directory)
        })
    }

    fn create_action_info(
        &self,
        start_execute: StartExecute,
        queued_timestamp: SystemTime,
    ) -> impl Future<Output = Result<ActionInfo, Error>> + '_ {
        self.metrics.create_action_info.wrap(async move {
            let execute_request = start_execute
                .execute_request
                .err_tip(|| "Expected execute_request to exist in StartExecute")?;
            let action_digest: DigestInfo = execute_request
                .action_digest
                .clone()
                .err_tip(|| "Expected action_digest to exist on StartExecute")?
                .try_into()?;
            let load_start_timestamp = (self.callbacks.now_fn)();
            let action = get_and_decode_digest::<Action>(Pin::new(self.cas_store.as_ref()), &action_digest)
                .await
                .err_tip(|| "During start_action")?;
            let action_info = ActionInfo::try_from_action_and_execute_request_with_salt(
                execute_request,
                action,
                start_execute.salt,
                load_start_timestamp,
                queued_timestamp,
            )
            .err_tip(|| "Could not create ActionInfo in create_and_add_action()")?;
            Ok(action_info)
        })
    }

    fn cleanup_action(&self, action_id: &ActionId) -> Result<(), Error> {
        let mut running_actions = self.running_actions.lock();
        let result = running_actions
            .remove(action_id)
            .err_tip(|| format!("Expected action id '{action_id:?}' to exist in RunningActionsManagerImpl"));
        // No need to copy anything, we just are telling the receivers an event happened.
        self.action_done_tx.send_modify(|_| {});
        result.map(|_| ())
    }

    // Note: We do not capture metrics on this call, only `.kill_all()`.
    // Important: When the future returns the process may still be running.
    async fn kill_action(action: Arc<RunningActionImpl>) {
        let kill_channel_tx = {
            let mut action_state = action.state.lock();
            action_state.kill_channel_tx.take()
        };
        if let Some(kill_channel_tx) = kill_channel_tx {
            if kill_channel_tx.send(()).is_err() {
                log::error!("Error sending kill to running action {}", hex::encode(action.action_id));
            }
        }
    }
}

#[async_trait]
impl RunningActionsManager for RunningActionsManagerImpl {
    type RunningAction = RunningActionImpl;

    async fn create_and_add_action(
        self: &Arc<Self>,
        worker_id: String,
        start_execute: StartExecute,
    ) -> Result<Arc<RunningActionImpl>, Error> {
        self.metrics
            .create_and_add_action
            .wrap(async move {
                let queued_timestamp = start_execute
                    .queued_timestamp
                    .clone()
                    .and_then(|time| time.try_into().ok())
                    .unwrap_or(SystemTime::UNIX_EPOCH);
                let action_info = self.create_action_info(start_execute, queued_timestamp).await?;
                log::info!("\x1b[0;31mWorker Received Action\x1b[0m: {:?}", action_info);
                let action_id = action_info.unique_qualifier.get_hash();
                let work_directory = self.make_work_directory(&action_id).await?;
                let execution_metadata = ExecutionMetadata {
                    worker: worker_id,
                    queued_timestamp: action_info.insert_timestamp,
                    worker_start_timestamp: action_info.load_timestamp,
                    worker_completed_timestamp: SystemTime::UNIX_EPOCH,
                    input_fetch_start_timestamp: SystemTime::UNIX_EPOCH,
                    input_fetch_completed_timestamp: SystemTime::UNIX_EPOCH,
                    execution_start_timestamp: SystemTime::UNIX_EPOCH,
                    execution_completed_timestamp: SystemTime::UNIX_EPOCH,
                    output_upload_start_timestamp: SystemTime::UNIX_EPOCH,
                    output_upload_completed_timestamp: SystemTime::UNIX_EPOCH,
                };
                let timeout = if action_info.timeout == Duration::ZERO || self.timeout_handled_externally {
                    self.max_action_timeout
                } else {
                    action_info.timeout
                };
                if timeout > self.max_action_timeout {
                    return Err(make_err!(
                        Code::InvalidArgument,
                        "Action timeout of {} seconds is greater than the maximum allowed timeout of {} seconds",
                        timeout.as_secs_f32(),
                        self.max_action_timeout.as_secs_f32()
                    ));
                }
                let running_action = Arc::new(RunningActionImpl::new(
                    execution_metadata,
                    action_id,
                    work_directory,
                    action_info,
                    timeout,
                    self.clone(),
                ));
                {
                    let mut running_actions = self.running_actions.lock();
                    running_actions.insert(action_id, Arc::downgrade(&running_action));
                }
                Ok(running_action)
            })
            .await
    }

    async fn cache_action_result(
        &self,
        action_info: DigestInfo,
        action_result: &mut ActionResult,
    ) -> Result<(), Error> {
        self.metrics
            .cache_action_result
            .wrap(
                self.upload_action_results
                    .cache_action_result(action_info, action_result),
            )
            .await
    }

    // Note: When the future returns the process should be fully killed and cleaned up.
    async fn kill_all(&self) {
        self.metrics
            .kill_all
            .wrap_no_capture_result(async move {
                let kill_actions: Vec<Arc<RunningActionImpl>> = {
                    let running_actions = self.running_actions.lock();
                    running_actions
                        .iter()
                        .filter_map(|(_action_id, action)| action.upgrade())
                        .collect()
                };
                for action in kill_actions {
                    Self::kill_action(action).await;
                }
            })
            .await;
        // Ignore error. If error happens it means there's no sender, which is not a problem.
        // Note: Sanity check this API will always check current value then future values:
        // https://play.rust-lang.org/?version=stable&edition=2021&gist=23103652cc1276a97e5f9938da87fdb2
        let _ = self
            .action_done_tx
            .subscribe()
            .wait_for(|_| self.running_actions.lock().is_empty())
            .await;
    }

    #[inline]
    fn metrics(&self) -> &Arc<Metrics> {
        &self.metrics
    }
}

#[derive(Default)]
pub struct Metrics {
    create_and_add_action: AsyncCounterWrapper,
    cache_action_result: AsyncCounterWrapper,
    kill_all: AsyncCounterWrapper,
    create_action_info: AsyncCounterWrapper,
    make_work_directory: AsyncCounterWrapper,
    prepare_action: AsyncCounterWrapper,
    execute: AsyncCounterWrapper,
    upload_results: AsyncCounterWrapper,
    cleanup: AsyncCounterWrapper,
    get_finished_result: AsyncCounterWrapper,
    get_proto_command_from_store: AsyncCounterWrapper,
    download_to_directory: AsyncCounterWrapper,
    prepare_output_files: AsyncCounterWrapper,
    prepare_output_paths: AsyncCounterWrapper,
    child_process: AsyncCounterWrapper,
    child_process_success_error_code: CounterWithTime,
    child_process_failure_error_code: CounterWithTime,
    upload_stdout: AsyncCounterWrapper,
    upload_stderr: AsyncCounterWrapper,
    task_timeouts: CounterWithTime,
}

impl MetricsComponent for Metrics {
    fn gather_metrics(&self, c: &mut CollectorState) {
        c.publish(
            "create_and_add_action",
            &self.create_and_add_action,
            "Stats about the create_and_add_action command.",
        );
        c.publish(
            "cache_action_result",
            &self.cache_action_result,
            "Stats about the cache_action_result command.",
        );
        c.publish("kill_all", &self.kill_all, "Stats about the kill_all command.");
        c.publish(
            "create_action_info",
            &self.create_action_info,
            "Stats about the create_action_info command.",
        );
        c.publish(
            "make_work_directory",
            &self.make_work_directory,
            "Stats about the make_work_directory command.",
        );
        c.publish(
            "prepare_action",
            &self.prepare_action,
            "Stats about the prepare_action command.",
        );
        c.publish("execute", &self.execute, "Stats about the execute command.");
        c.publish(
            "upload_results",
            &self.upload_results,
            "Stats about the upload_results command.",
        );
        c.publish("cleanup", &self.cleanup, "Stats about the cleanup command.");
        c.publish(
            "get_finished_result",
            &self.get_finished_result,
            "Stats about the get_finished_result command.",
        );
        c.publish(
            "get_proto_command_from_store",
            &self.get_proto_command_from_store,
            "Stats about the get_proto_command_from_store command.",
        );
        c.publish(
            "download_to_directory",
            &self.download_to_directory,
            "Stats about the download_to_directory command.",
        );
        c.publish(
            "prepare_output_files",
            &self.prepare_output_files,
            "Stats about the prepare_output_files command.",
        );
        c.publish(
            "prepare_output_paths",
            &self.prepare_output_paths,
            "Stats about the prepare_output_paths command.",
        );
        c.publish(
            "child_process",
            &self.child_process,
            "Stats about the child_process command.",
        );
        c.publish(
            "child_process_success_error_code",
            &self.child_process_success_error_code,
            "Stats about the child_process_success_error_code command.",
        );
        c.publish(
            "child_process_failure_error_code",
            &self.child_process_failure_error_code,
            "Stats about the child_process_failure_error_code command.",
        );
        c.publish(
            "upload_stdout",
            &self.upload_stdout,
            "Total time spent uploading stdout.",
        );
        c.publish(
            "upload_stderr",
            &self.upload_stderr,
            "Total time spent uploading stderr.",
        );
        c.publish(
            "task_timeouts_count",
            &self.task_timeouts,
            "Total number of task timeouts.",
        )
    }
}<|MERGE_RESOLUTION|>--- conflicted
+++ resolved
@@ -66,11 +66,7 @@
     ExecuteResponse, FileNode, SymlinkNode, Tree as ProtoTree,
 };
 use proto::build::bazel::remote::execution::v2::{ActionResult as ProtoActionResult, UpdateActionResultRequest};
-<<<<<<< HEAD
 use proto::com::github::trace_machina::native_link::remote_execution::{HistoricalExecuteResponse, StartExecute};
-=======
-use proto::com::github::trace_machina::turbo_cache::remote_execution::{HistoricalExecuteResponse, StartExecute};
->>>>>>> db724c0f
 use store::Store;
 
 pub type ActionId = [u8; 32];
@@ -504,7 +500,7 @@
 
 struct RunningActionImplState {
     command_proto: Option<ProtoCommand>,
-    // TODO(trace_machina) Kill is not implemented yet, but is instrumented.
+    // TODO(allada) Kill is not implemented yet, but is instrumented.
     // However, it is used if the worker disconnects to destroy current jobs.
     kill_channel_tx: Option<oneshot::Sender<()>>,
     kill_channel_rx: Option<oneshot::Receiver<()>>,
@@ -804,10 +800,10 @@
                     // Defuse our guard so it does not try to cleanup and make nessless logs.
                     drop(ScopeGuard::<_, _>::into_inner(child_process_guard));
                     let exit_status = maybe_exit_status.err_tip(|| "Failed to collect exit code of process")?;
-                    // TODO(trace_machina) We should implement stderr/stdout streaming to client here.
+                    // TODO(allada) We should implement stderr/stdout streaming to client here.
                     // If we get killed before the stream is started, then these will lock up.
-                    // TODO(trace_machina) There is a significant bug here. If we kill the action and the action creates
-                    // child processes, it can create zombies. See: https://github.com/trace_machina/native-link/issues/225
+                    // TODO(allada) There is a significant bug here. If we kill the action and the action creates
+                    // child processes, it can create zombies. See: https://github.com/tracemachina/native-link/issues/225
                     let (stdout, stderr) = if killed_action {
                         drop(timer);
                         (Bytes::new(), Bytes::new())
@@ -1082,7 +1078,7 @@
                 stdout_digest,
                 stderr_digest,
                 execution_metadata,
-                server_logs: HashMap::default(), // TODO(trace_machina) Not implemented.
+                server_logs: HashMap::default(), // TODO(allada) Not implemented.
                 error: state.error.clone(),
                 message: String::new(), // Will be filled in on cache_action_result if needed.
             });
@@ -1288,7 +1284,7 @@
         action_digest_info: DigestInfo,
         maybe_historical_digest_info: Option<DigestInfo>,
     ) -> Result<String, Error> {
-        // TODO(trace_machina) Currently only sha256 is supported, but soon will be dynamic.
+        // TODO(allada) Currently only sha256 is supported, but soon will be dynamic.
         template_str.replace("digest_function", digest_function::Value::Sha256.as_str_name());
         template_str.replace("action_digest_hash", action_digest_info.hash_str());
         template_str.replace("action_digest_size", action_digest_info.size_bytes);
